import { MouseEvent } from 'react';
import { useNavigate } from 'react-router';
<<<<<<< HEAD

import { useSearchStore } from '../app/$libraryId/Explorer/View/SearchOptions/store';
=======
import { useOperatingSystem, useSearchStore } from '~/hooks';
>>>>>>> e51a58fe

export const useMouseNavigate = () => {
	const idx = history.state.idx as number;
	const navigate = useNavigate();
<<<<<<< HEAD
	const { isSearching } = useSearchStore();

	const handler = (e: MouseEvent) => {
		if (e.buttons === 8) {
			if (idx === 0 || isSearching) return;
			navigate(-1);
		} else if (e.buttons === 16) {
			if (idx === history.length - 1 || isSearching) return;
=======
	const { isFocused } = useSearchStore();
	const os = useOperatingSystem();
	const realOs = useOperatingSystem(true);

	const handler = (e: MouseEvent) => {
		if (os !== 'browser' || realOs !== 'macOS') return;
		if (e.buttons === 8) {
			if (idx === 0 || isFocused) return;
			navigate(-1);
		} else if (e.buttons === 16) {
			if (idx === history.length - 1 || isFocused) return;
>>>>>>> e51a58fe
			navigate(1);
		}
	};

	return handler;
};<|MERGE_RESOLUTION|>--- conflicted
+++ resolved
@@ -1,25 +1,12 @@
 import { MouseEvent } from 'react';
 import { useNavigate } from 'react-router';
-<<<<<<< HEAD
 
-import { useSearchStore } from '../app/$libraryId/Explorer/View/SearchOptions/store';
-=======
 import { useOperatingSystem, useSearchStore } from '~/hooks';
->>>>>>> e51a58fe
 
 export const useMouseNavigate = () => {
 	const idx = history.state.idx as number;
 	const navigate = useNavigate();
-<<<<<<< HEAD
-	const { isSearching } = useSearchStore();
 
-	const handler = (e: MouseEvent) => {
-		if (e.buttons === 8) {
-			if (idx === 0 || isSearching) return;
-			navigate(-1);
-		} else if (e.buttons === 16) {
-			if (idx === history.length - 1 || isSearching) return;
-=======
 	const { isFocused } = useSearchStore();
 	const os = useOperatingSystem();
 	const realOs = useOperatingSystem(true);
@@ -31,7 +18,7 @@
 			navigate(-1);
 		} else if (e.buttons === 16) {
 			if (idx === history.length - 1 || isFocused) return;
->>>>>>> e51a58fe
+
 			navigate(1);
 		}
 	};
