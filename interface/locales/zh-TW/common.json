{
  "about": "關於",
  "about_vision_text": "我們中的許多人都擁有數個雲帳戶，這些雲帳戶中的硬碟未備份且資料面臨丟失的風險。我們依賴諸如Google照片和iCloud之類的雲服務，但這些服務容量有限且幾乎不能在不同的服務及作業系統間進行互通。相簿不應僅限於某個裝置生態系統內，或被用於收集廣告數據。它們應該是與作業系統無關，永久且屬於個人所有的。我們創建的數據是我們的遺產，它們將比我們存活得更久——開源技術是確保我們對定義我們生活的數據擁有絕對控制權的唯一方式，並且無限規模地延伸。",
  "about_vision_title": "遠景",
  "accept": "接受",
  "accept_files": "Accept files",
  "accessed": "訪問的",
  "account": "帳號",
  "actions": "行動",
  "add": "新增",
  "add_device": "新增裝置",
  "add_filter": "新增過濾器",
  "add_library": "新增圖書館",
  "add_location": "新增位置",
  "add_location_description": "通過將您喜歡的位置添加到您的個人圖書館，可增強您的Spacedrive體驗，實現無縫高效的文件管理。",
  "add_location_overview_description": "將本機路徑、磁碟區或網路位置連接到 Spacedrive。",
  "add_location_tooltip": "添加路徑作為索引位置",
  "add_locations": "添加位置",
  "add_tag": "添加標籤",
  "added_location": "Added Location {{name}}",
  "adding_location": "Adding Location {{name}}",
  "advanced_settings": "高級設置",
  "album": "Album",
  "alias": "Alias",
  "all_jobs_have_been_cleared": "所有工作已被清除。",
  "alpha_release_description": "我們很高興您嘗試Spacedrive，現在以Alpha版發布，展示激動人心的新功能。與任何初始版本一樣，這個版本可能包含一些錯誤。我們誠懇請求您協助我們在Discord頻道報告您遇到的任何問題。您寶貴的反饋將極大地促進用戶體驗的提升。",
  "alpha_release_title": "Alpha版本",
  "app_crashed": "APP CRASHED",
  "app_crashed_description": "We're past the event horizon...",
  "appearance": "外觀",
  "appearance_description": "改變您的客戶端外觀。",
  "apply": "申請",
  "archive": "存檔",
  "archive_coming_soon": "存檔位置功能即將開通...",
  "archive_info": "將數據從圖書館中提取出來作為存檔，用途是保存位置文件夾結構。",
  "are_you_sure": "您確定嗎？",
  "ascending": "上升",
  "ask_spacedrive": "詢問 Spacedrive",
  "assign_tag": "指定標籤",
  "audio": "Audio",
  "audio_preview_not_supported": "不支援音頻預覽。",
  "back": "返回",
  "backups": "備份",
  "backups_description": "管理您的Spacedrive數據庫備份。",
  "blur_effects": "模糊效果",
  "blur_effects_description": "某些組件將應用模糊效果。",
  "book": "book",
  "cancel": "取消",
  "cancel_selection": "取消選擇",
  "celcius": "攝氏",
  "change": "更改",
  "change_view_setting_description": "變更預設資源管理器視圖",
  "changelog": "變更日誌",
  "changelog_page_description": "了解我們正在創建的酷炫新功能",
  "changelog_page_title": "變更日誌",
  "chapters": "Chapters",
  "checksum": "校驗和",
  "clear_finished_jobs": "清除已完成的工作",
  "click_to_hide": "點擊隱藏",
  "click_to_lock": "點擊鎖定",
  "client": "客戶端",
  "close": "關閉",
  "close_command_palette": "關閉命令面板",
  "close_current_tab": "關閉目前分頁",
  "cloud": "雲",
  "cloud_drives": "雲端硬碟",
  "clouds": "雲",
  "code": "Code",
  "collection": "Collection",
  "color": "顏色",
  "coming_soon": "即將推出",
  "compress": "壓縮",
  "config": "Config",
  "configure_location": "配置位置",
  "confirm": "Confirm",
  "connect_cloud": "連接雲",
  "connect_cloud_description": "將您的雲端帳戶連接到 Spacedrive。",
  "connect_device": "連接裝置",
  "connect_device_description": "Spacedrive 在您的所有裝置上都能發揮最佳效果。",
  "connected": "已連接",
  "contacts": "聯繫人",
  "contacts_description": "在Spacedrive中管理您的聯繫人。",
  "contains": "包含",
  "content_id": "內容 ID",
  "continue": "繼續",
  "convert_to": "轉換為",
  "coordinates": "坐標",
  "copied": "已複製",
  "copy": "複製",
  "copy_as_path": "作為路徑複製",
  "copy_object": "複製物件",
  "copy_path_to_clipboard": "複製路徑到剪貼簿",
  "copy_success": "項目已複製",
  "create": "創建",
  "create_file_error": "建立文件時出錯",
  "create_file_success": "建立新檔案：{{name}}",
  "create_folder_error": "建立資料夾時出錯",
  "create_folder_success": "建立了新資料夾：{{name}}",
  "create_library": "創建圖書館",
  "create_library_description": "圖書館是一個安全的、設備上的數據庫。您的文件保留在原地，圖書館對其進行目錄整理，並存儲所有Spacedrive相關數據。",
  "create_location": "Create Location",
  "create_new_library": "創建新圖書館",
  "create_new_library_description": "圖書館是一個安全的、設備上的數據庫。您的文件保留在原地，圖書館對其進行目錄整理，並存儲所有Spacedrive相關數據。",
  "create_new_tag": "創建新標籤",
  "create_new_tag_description": "選擇一個名稱和顏色。",
  "create_tag": "創建標籤",
  "created": "已創建",
  "creating_library": "正在創建圖書館...",
  "creating_your_library": "正在創建您的圖書館",
  "current": "當前",
  "current_directory": "當前目錄",
  "current_directory_with_descendants": "當前目錄及其子目錄",
  "custom": "自定義",
  "cut": "剪切",
  "cut_object": "剪下物件",
  "cut_success": "剪下項目",
  "dark": "黑暗的",
  "data_folder": "數據文件夾",
  "database": "Database",
  "date_accessed": "訪問日期",
  "date_created": "建立日期",
  "date_indexed": "索引日期",
  "date_modified": "修改日期",
  "date_taken": "拍攝日期",
  "date_time_format": "日期和時間格式",
  "date_time_format_description": "選擇 Spacedrive 中顯示的日期格式",
  "debug_mode": "除錯模式",
  "debug_mode_description": "在應用程序中啟用額外的除錯功能。",
  "default": "默認",
<<<<<<< HEAD
=======
  "descending": "降序",
  "duration": "Duration",
  "random": "隨機的",
  "ipv4_listeners_error": "Error creating the IPv4 listeners. Please check your firewall settings!",
  "ipv4_ipv6_listeners_error": "Error creating the IPv4 and IPv6 listeners. Please check your firewall settings!",
  "ipv6": "IPv6網路",
  "ipv6_description": "允許使用 IPv6 網路進行點對點通訊",
  "ipv6_listeners_error": "Error creating the IPv6 listeners. Please check your firewall settings!",
  "is": "伊斯蘭國",
  "is_not": "不是",
>>>>>>> 69412acc
  "default_settings": "預設設定",
  "delete": "刪除",
  "delete_dialog_title": "刪除 {{prefix}} {{type}}",
  "delete_forever": "永久刪除",
  "delete_info": "這不會刪除磁盤上的實際文件夾。預覽媒體將被刪除。",
  "delete_library": "刪除圖書館",
  "delete_library_description": "這是永久性的，您的文件不會被刪除，只有Spacedrive圖書館會被刪除。",
  "delete_location": "刪除位置",
  "delete_location_description": "刪除一個位置還將從Spacedrive數據庫中移除與其相關的所有文件，文件本身不會被刪除。",
  "delete_object": "刪除物件",
  "delete_rule": "刪除規則",
  "delete_rule_confirmation": "Are you sure you want to delete this rule?",
  "delete_tag": "刪除標籤",
  "delete_tag_description": "您確定要刪除這個標籤嗎？這不能撤銷，並且帶有標籤的文件將被取消鏈接。",
  "delete_warning": "這將永遠刪除您的{{type}}，我們還沒有垃圾箱...",
  "descending": "降序",
  "description": "描述",
  "deselect": "取消選擇",
  "details": "詳情",
  "devices": "設備",
  "devices_coming_soon_tooltip": "即將推出！這個alpha版本不包括圖書館同步，它將很快準備好。",
  "dialog": "對話框",
  "dialog_shortcut_description": "執行操作和操作",
  "direction": "方向",
  "directories": "directories",
  "directory": "directory",
  "disabled": "已禁用",
  "disconnected": "已斷開連接",
  "display_formats": "顯示格式",
  "display_name": "顯示名稱",
  "distance": "距離",
  "do_the_thing": "Do the thing",
  "document": "Document",
  "done": "完成",
  "dont_have_any": "Looks like you don't have any!",
  "dont_show_again": "不再顯示",
  "dotfile": "Dotfile",
  "double_click_action": "雙擊操作",
  "download": "下載",
  "downloading_update": "下載更新",
  "drag_to_resize": "拖曳調整大小",
  "duplicate": "複製",
  "duplicate_object": "複製物件",
  "duplicate_success": "項目已複製",
  "edit": "編輯",
  "edit_library": "編輯圖書館",
  "edit_location": "編輯位置",
  "empty_file": "空的文件",
  "enable_networking": "啟用網絡",
  "enable_networking_description": "允許您的節點與您周圍的其他 Spacedrive 節點進行通訊。",
  "enable_networking_description_required": "庫同步或 Spacedrop 所需！",
  "encrypt": "加密",
  "encrypt_library": "加密圖書館",
  "encrypt_library_coming_soon": "圖書館加密即將推出",
  "encrypt_library_description": "為這個圖書館啟用加密，這將僅加密Spacedrive數據庫，而不是文件本身。",
  "encrypted": "Encrypted",
  "ends_with": "以。",
  "ephemeral_notice_browse": "直接從您的設備瀏覽您的文件和文件夾。",
  "ephemeral_notice_consider_indexing": "考慮索引您的本地位置，以實現更快更高效的探索。",
  "equals": "等於",
  "erase": "擦除",
  "erase_a_file": "擦除文件",
  "erase_a_file_description": "配置您的擦除設置。",
  "error": "錯誤",
  "error_loading_original_file": "加載原始文件出錯",
  "error_message": "Error: {{error}}.",
  "executable": "Executable",
  "expand": "展開",
  "explorer": "資源管理器",
  "explorer_settings": "資源管理器設定",
  "explorer_shortcut_description": "導覽和與檔案系統互動",
  "explorer_view": "資源管理器視圖",
  "export": "導出",
  "export_library": "導出圖書館",
  "export_library_coming_soon": "導出圖書館即將推出",
  "export_library_description": "將此圖書館導出到文件。",
  "extension": "擴大",
  "extensions": "擴展",
  "extensions_description": "安裝擴展以擴展此客戶端的功能。",
  "fahrenheit": "華氏",
  "failed_to_add_location": "Failed to add location",
  "failed_to_cancel_job": "取消工作失敗。",
  "failed_to_clear_all_jobs": "清除所有工作失敗。",
  "failed_to_copy_file": "複製檔案失敗",
  "failed_to_copy_file_path": "複製文件路徑失敗",
  "failed_to_cut_file": "剪下檔案失敗",
  "failed_to_delete_rule": "Failed to delete rule",
  "failed_to_download_update": "無法下載更新",
  "failed_to_duplicate_file": "複製文件失敗",
  "failed_to_generate_checksum": "生成校驗和失敗",
  "failed_to_generate_labels": "生成標籤失敗",
  "failed_to_generate_thumbnails": "生成縮略圖失敗",
  "failed_to_load_tags": "加載標籤失敗",
  "failed_to_open_file_body": "Couldn't open file, due to an error: {{error}}",
  "failed_to_open_file_title": "Failed to open file",
  "failed_to_open_file_with": "Failed to open file, with: {{data}}",
  "failed_to_pause_job": "暫停工作失敗。",
  "failed_to_reindex_location": "重新索引位置失敗",
  "failed_to_remove_file_from_recents": "從最近文件中移除文件失敗",
  "failed_to_remove_job": "移除工作失敗。",
  "failed_to_rename_file": "Could not rename {{oldName}} to {{newName}}",
  "failed_to_rescan_location": "重新掃描位置失敗",
  "failed_to_resume_job": "恢復工作失敗。",
  "failed_to_update_location_settings": "更新位置設置失敗",
  "favorite": "最愛",
  "favorites": "收藏夾",
  "feedback": "回饋",
  "feedback_is_required": "需要回饋",
  "feedback_login_description": "登入可讓我們回應您的回饋",
  "feedback_placeholder": "您的回饋...",
  "feedback_toast_error_message": "提交回饋時發生錯誤。請重試。",
  "file": "file",
  "file_already_exist_in_this_location": "該位置已存在該檔案",
  "file_from": "File {{file}} from {{name}}",
  "file_indexing_rules": "文件索引規則",
  "file_picker_not_supported": "File picker not supported on this platform",
  "files": "files",
  "filter": "篩選",
  "filters": "篩選器",
  "folder": "Folder",
  "font": "Font",
  "for_library": "For library {{name}}",
  "forward": "前進",
  "free_of": "自由的",
  "from": "從",
  "full_disk_access": "完全磁碟訪問",
  "full_disk_access_description": "為了提供最佳體驗，我們需要訪問您的磁碟以索引您的文件。您的文件僅供您使用。",
  "full_reindex": "完全重新索引",
  "full_reindex_info": "對此位置進行完整重新掃描。",
  "general": "通用",
  "general_settings": "通用設置",
  "general_settings_description": "與此客戶端相關的一般設置。",
  "general_shortcut_description": "一般使用快捷鍵",
  "generatePreviewMedia_label": "為這個位置生成預覽媒體",
  "generate_checksums": "生成校驗和",
  "go_back": "返回",
  "go_to_labels": "轉到標籤",
  "go_to_location": "前往地點",
  "go_to_overview": "前往概覽",
  "go_to_recents": "前往最近的內容",
  "go_to_settings": "前往設定",
  "go_to_tag": "轉到標籤",
  "got_it": "知道了",
  "grid_gap": "間隙",
  "grid_view": "網格視圖",
  "grid_view_notice_description": "使用網格視圖來視覺化你的文件概覽。這個視圖以縮略圖形式顯示你的文件和文件夾，讓你快速辨認你正在尋找的文件。",
  "hidden": "隱",
  "hidden_label": "隱藏位置和其內容從概要分類、搜索和標籤中顯示，除非啟用了“顯示隱藏項目”。",
  "hide_in_library_search": "在圖書館搜索中隱藏",
  "hide_in_library_search_description": "在搜索整個圖書館時從結果中隱藏帶有此標籤的文件。",
  "hide_in_sidebar": "在側邊欄中隱藏",
  "hide_in_sidebar_description": "防止此標籤在應用的側欄中顯示。",
  "hide_location_from_view": "從視圖中隱藏位置和內容",
  "hide_sidebar": "隱藏側邊欄",
  "home": "主頁",
  "hosted_locations": "Hosted Locations",
  "hosted_locations_description": "Augment your local storage with our cloud!",
  "icon_size": "圖示大小",
  "image": "Image",
  "image_labeler_ai_model": "圖像標籤識別AI模型",
  "image_labeler_ai_model_description": "用於識別圖像中對象的模型。模型越大，準確性越高，但速度越慢。",
  "import": "導入",
  "incoming_spacedrop": "Incoming Spacedrop",
  "indexed": "已索引",
  "indexed_new_files": "Indexed new files {{name}}",
  "indexer_rule_reject_allow_label": "默認情況下，索引器規則作為拒絕列表，導致與其匹配的任何文件被排除在外。啟用此選項將其變為允許列表，使位置僅索引符合其規定規則的文件。",
  "indexer_rules": "索引器規則",
  "indexer_rules_error": "Error while retrieving indexer rules",
  "indexer_rules_info": "索引器規則允許您使用通配符指定要忽略的路徑。",
  "indexer_rules_not_available": "No indexer rules available",
  "install": "安裝",
  "install_update": "安裝更新",
  "installed": "已安裝",
  "ipv4_ipv6_listeners_error": "Error creating the IPv4 and IPv6 listeners. Please check your firewall settings!",
  "ipv4_listeners_error": "Error creating the IPv4 listeners. Please check your firewall settings!",
  "ipv6": "IPv6網路",
  "ipv6_description": "允許使用 IPv6 網路進行點對點通訊",
  "ipv6_listeners_error": "Error creating the IPv6 listeners. Please check your firewall settings!",
  "is": "伊斯蘭國",
  "is_not": "不是",
  "item": "item",
  "item_size": "項目大小",
  "item_with_count_two": "",
  "items": "items",
  "job_has_been_canceled": "工作已取消。",
  "job_has_been_paused": "工作已暫停。",
  "job_has_been_removed": "工作已移除。",
  "job_has_been_resumed": "工作已恢復。",
  "join": "加入",
  "join_discord": "加入Discord",
  "join_library": "加入圖書館",
  "join_library_description": "圖書館是一個安全的、設備上的數據庫。您的文件保留在原地，圖書館對其進行目錄整理，並存儲所有Spacedrive相關數據。",
  "key": "鍵",
  "key_manager": "密鑰管理器",
  "key_manager_description": "創建加密密鑰，掛載和卸載您的密鑰，即時查看解密後的文件。",
  "keybinds": "鍵綁定",
  "keybinds_description": "查看和管理客戶端鍵綁定",
  "keys": "鍵",
  "kilometers": "公里",
  "kind": "種類",
  "kind_other": "種類",
  "label": "標籤",
  "labels": "標籤",
  "language": "語言",
  "language_description": "更改Spacedrive界面的語言",
  "learn_more": "Learn More",
  "learn_more_about_telemetry": "了解更多關於遙測的信息",
  "less": "less",
  "libraries": "圖書館",
  "libraries_description": "數據庫包含所有圖書館數據和文件元數據。",
  "library": "圖書館",
  "library_db_size": "索引大小",
  "library_db_size_description": "圖書館資料庫的大小。",
  "library_name": "圖書館名稱",
  "library_overview": "圖書館概覽",
  "library_settings": "圖書館設置",
  "library_settings_description": "與當前活躍圖書館相關的通用設置。",
  "light": "光",
  "link": "Link",
  "list_view": "列表視圖",
  "list_view_notice_description": "使用列表視圖輕鬆導航您的文件和文件夾。這個視圖以簡單、有組織的列表格式顯示您的文件，幫助您快速定位和訪問所需文件。",
  "loading": "加載中",
  "local": "本地",
  "local_locations": "本地位置",
  "local_node": "本地節點",
  "location": "地點",
  "location_connected_tooltip": "正在監視位置是否有變化",
  "location_disconnected_tooltip": "正在監視位置是否有變化",
  "location_display_name_info": "這個位置的名稱，這是在側邊欄中顯示的內容。不會重命名磁碟上的實際文件夾。",
  "location_empty_notice_message": "這裡未找到文件",
  "location_is_already_linked": "位置已經被連接",
  "location_other": "地點",
  "location_path_info": "這是位置的路徑，這是在磁碟上存儲文件的位置。",
  "location_type": "位置類型",
  "location_type_managed": "Spacedrive將為你分類文件。如果位置不是空的，將創建一個“spacedrive”文件夾。",
  "location_type_normal": "內容將按原樣被索引，新文件不會自動排序。",
  "location_type_replica": "這個位置是另一個位置的副本，其內容將自動同步。",
  "locations": "位置",
  "locations_description": "管理您的存儲位置。",
  "lock": "鎖定",
  "lock_sidebar": "鎖定側邊欄",
  "log_in": "登入",
  "log_in_with_browser": "使用瀏覽器登入",
  "log_out": "登出",
  "logged_in_as": "已登入為{{email}}",
  "logging_in": "在登入...",
  "logout": "登出",
  "manage_library": "管理圖書館",
  "managed": "已管理",
  "media": "媒體",
  "media_view": "媒體視圖",
  "media_view_context": "媒體視圖上下文",
  "media_view_notice_description": "輕鬆發現照片和視頻，媒體視圖會從當前位置（包括子目錄）顯示結果。",
  "meet_contributors_behind_spacedrive": "認識Spacedrive背後的貢獻者",
  "meet_title": "會見 {{title}}",
  "mesh": "Mesh",
  "miles": "英里",
  "mode": "模式",
  "modified": "已修改",
  "more": "更多",
  "more_actions": "更多操作...",
  "more_info": "更多信息",
  "move_back_within_quick_preview": "在快速預覽中向後移動",
  "move_files": "移動文件",
  "move_forward_within_quick_preview": "在快速預覽中向前移動",
  "move_to_trash": "移到廢紙簍",
  "my_sick_location": "My sick location",
  "name": "名稱",
  "navigate_back": "後退",
  "navigate_backwards": "向後導覽",
  "navigate_files_downwards": "向下導覽檔案",
  "navigate_files_leftwards": "向左導覽檔案",
  "navigate_files_rightwards": "向右導覽檔案",
  "navigate_files_upwards": "向上導覽檔案",
  "navigate_forward": "前進",
  "navigate_forwards": "向前導覽",
  "navigate_to_settings_page": "導覽至設定頁面",
  "network": "網絡",
  "network_page_description": "您局域網上的其他Spacedrive節點將顯示在這裡，以及您預設的OS網絡掛載。",
  "networking": "網絡",
  "networking_error": "Error starting up networking!",
  "networking_port": "網絡端口",
  "networking_port_description": "Spacedrive的點對點網絡通信使用的端口。除非您有嚴格的防火牆，否則應該禁用此功能。不要暴露於互聯網！",
  "new": "新的",
  "new_folder": "新文件夾",
  "new_library": "新圖書館",
  "new_location": "新位置",
  "new_location_web_description": "由於您正在使用Spacedrive的瀏覽器版本，您將（目前）需要指定一個位於遠端節點本地的目錄的絕對URL。",
  "new_tab": "新標籤",
  "new_tag": "新標籤",
  "new_update_available": "新版本可用！",
  "no_apps_available": "No apps available",
  "no_favorite_items": "沒有最喜歡的物品",
  "no_items_found": "未找到任何項目",
  "no_jobs": "沒有工作。",
  "no_labels": "無標籤",
  "no_nodes_found": "找不到 Spacedrive 節點.",
  "no_search_selected": "未選擇搜尋",
  "no_tag_selected": "沒有選擇標籤",
  "no_tags": "沒有標籤",
  "no_tags_description": "您還沒有建立任何標籤",
  "node_name": "節點名稱",
  "nodes": "節點",
  "nodes_description": "管理連接到此圖書館的節點。一個節點是在設備或服務器上運行的Spacedrive後端實例。每個節點帶有數據庫副本，通過點對點連接實時同步。",
  "none": "無",
  "normal": "常規",
  "not_you": "不是您？",
  "note": "Note",
  "nothing_selected": "未選擇任何內容",
  "number_of_passes": "通過次數",
  "object": "目的",
  "object_id": "對象ID",
  "offline": "離線",
  "online": "在線",
  "open": "打開",
  "open_file": "打開文件",
  "open_in_new_tab": "在新分頁中開啟",
  "open_logs": "Open Logs",
  "open_new_location_once_added": "添加後打開新位置",
  "open_new_tab": "開啟新分頁",
  "open_object": "開啟物件",
  "open_object_from_quick_preview_in_native_file_manager": "在快速預覽中以本機檔案管理器開啟物件",
  "open_settings": "打開設置",
  "open_with": "打開方式",
  "opening_trash": "Opening Trash",
  "or": "或者",
  "overview": "概覽",
  "package": "Package",
  "page": "頁面",
  "page_shortcut_description": "應用程式中的不同頁面",
  "pair": "配對",
  "pairing_with_node": "正在與{{node}}配對",
  "paste": "貼上",
  "paste_object": "貼上物件",
  "paste_success": "已貼上項目",
  "path": "路徑",
  "path_copied_to_clipboard_description": "位置{{location}}的路徑已復製到剪貼簿。",
  "path_copied_to_clipboard_title": "路徑已複製到剪貼簿",
  "path_to_save_do_the_thing": "Path to save when clicking 'Do the thing':",
  "paths": "Paths",
  "pause": "暫停",
  "peers": "對等",
  "people": "人們",
  "pin": "別針",
  "please_select_emoji": "Please select an emoji",
  "prefix_a": "a",
  "preview_media_bytes": "預覽媒體",
  "preview_media_bytes_description": "所有預覽媒體檔案（例如縮圖）的總大小。",
  "privacy": "隱私",
  "privacy_description": "Spacedrive是為隱私而構建的，這就是為什麼我們是開源的並且首先在本地。所以我們將非常清楚地告知我們分享了哪些數據。",
  "quick_preview": "快速預覽",
  "quick_rescan_started": "Quick rescan started",
  "quick_view": "快速查看",
  "random": "隨機的",
  "recent_jobs": "最近的工作",
  "recents": "最近的文件",
  "recents_notice_message": "開啟檔案時會建立最近的檔案。",
  "regen_labels": "重新生成標籤",
  "regen_thumbnails": "重新生成縮略圖",
  "regenerate_thumbs": "重新生成縮略圖",
  "reindex": "重新索引",
  "reject": "拒絕",
  "reject_files": "Reject files",
  "reload": "重載",
  "remote_access": "啟用遠端存取",
  "remote_access_description": "使其他節點能夠直接連接到該節點。",
  "remove": "移除",
  "remove_from_recents": "從最近的文件中移除",
  "rename": "重命名",
  "rename_object": "重新命名物件",
  "replica": "複寫",
  "rescan": "重新掃描",
  "rescan_directory": "重新掃描目錄",
  "rescan_location": "重新掃描位置",
  "reset": "重置",
  "reset_and_quit": "Reset & Quit App",
  "reset_confirmation": "Are you sure you want to reset Spacedrive? Your database will be deleted.",
  "reset_to_continue": "We detected you may have created your library with an older version of Spacedrive. Please reset it to continue using the app!",
  "reset_warning": "YOU WILL LOSE ANY EXISTING SPACEDRIVE DATA!",
  "resources": "資源",
  "restore": "恢復",
  "resume": "恢復",
  "retry": "重試",
  "reveal_in_native_file_manager": "在本機檔案管理器中顯示",
  "revel_in_browser": "在{{browser}}中顯示",
  "rules": "Rules",
  "running": "運行",
  "save": "保存",
  "save_changes": "保存變更",
  "save_search": "儲存搜尋",
  "save_spacedrop": "Save Spacedrop",
  "saved_searches": "已保存的搜索",
  "screenshot": "Screenshot",
  "search": "搜尋",
  "search_extensions": "搜索擴展",
  "search_for_files_and_actions": "搜尋文件和操作...",
  "search_locations": "搜尋地點",
  "secure_delete": "安全刪除",
  "security": "安全",
  "security_description": "保護您的客戶端安全。",
  "see_less": "See less",
  "see_more": "See more",
  "send": "發送",
  "send_report": "Send Report",
  "settings": "設置",
  "setup": "設定",
  "share": "分享",
  "share_anonymous_usage": "分享匿名使用情況",
  "share_anonymous_usage_description": "分享完全匿名的遙測數據，以幫助開發人員改進應用程序",
  "share_bare_minimum": "分享最低限度",
  "share_bare_minimum_description": "僅分享我是Spacedrive的活躍用戶和一些技術細節",
  "sharing": "共享",
  "sharing_description": "管理誰可以訪問您的圖書館。",
  "show_details": "顯示詳情",
  "show_hidden_files": "顯示隱藏文件",
  "show_inspector": "顯示檢查員",
  "show_object_size": "顯示對象大小",
  "show_path_bar": "顯示路徑條",
  "show_slider": "顯示滑塊",
  "size": "大小",
  "size_b": "乙",
  "size_gb": "國標",
  "size_kb": "千位元組",
  "size_mb": "MB",
  "size_tb": "結核病",
  "skip_login": "跳過登錄",
  "sort_by": "排序依據",
  "spacedrive_account": "Spacedrive 帳戶",
  "spacedrive_cloud": "Spacedrive 雲端",
  "spacedrive_cloud_description": "Spacedrive 始終以本地為先，但我們將來會提供自己的選擇性雲端服務。目前，身份驗證僅用於反饋功能，否則不需要。",
  "spacedrop_a_file": "Spacedrop文件",
  "spacedrop_already_progress": "Spacedrop 已在進行中",
  "spacedrop_contacts_only": "限聯絡人",
  "spacedrop_description": "透過我們的 Spacedrive Cloud 與網路上的裝置或任何人即時分享。",
  "spacedrop_disabled": "殘障人士",
  "spacedrop_everyone": "每個人",
  "spacedrop_rejected": "Spacedrop 被拒絕",
  "spacedrop_visibility": "太空空投可見度",
  "square_thumbnails": "方形縮略圖",
  "star_on_github": "在GitHub上給星",
  "starts_with": "以。",
  "start_time": "Start Time",
  "stop": "停止",
  "success": "成功",
  "support": "支持",
  "switch_to_grid_view": "切換到網格視圖",
  "switch_to_list_view": "切換到清單視圖",
  "switch_to_media_view": "切換到媒體視圖",
  "switch_to_next_tab": "切換到下一個分頁",
  "switch_to_previous_tab": "切換到上一個分頁",
  "sync": "同步",
  "syncPreviewMedia_label": "將此位置的預覽媒體與您的設備同步",
  "sync_description": "管理Spacedrive如何進行同步。",
  "sync_with_library": "與圖書館同步",
  "sync_with_library_description": "如果啟用，您的鍵綁定將與圖書館同步，否則它們僅適用於此客戶端。",
  "system": "系統",
  "tag": "標籤",
  "tag_other": "標籤",
  "tags": "標籤",
  "tags_description": "管理您的標籤。",
  "tags_notice_message": "沒有項目分配給該標籤。",
  "telemetry_description": "切換到ON，為開發者提供詳細的使用情況和遙測數據以增強應用程序。切換到OFF，只發送基本數據：您的活動狀態，應用版本，核心版本，以及平台（例如移動，網絡或桌面）。",
  "telemetry_title": "分享額外的遙測和使用情況數據",
  "temperature": "溫度",
  "text": "Text",
  "text_file": "文字檔案",
  "text_size": "文字大小",
  "thank_you_for_your_feedback": "感謝您的回饋！",
  "thumbnailer_cpu_usage": "縮略圖處理器使用情況",
  "thumbnailer_cpu_usage_description": "限制縮略圖製作工具在後台處理時可以使用多少CPU。",
  "to": "到",
  "toggle_all": "切換全部",
  "toggle_command_palette": "切換命令面板",
  "toggle_hidden_files": "切換顯示隱藏檔案",
  "toggle_image_slider_within_quick_preview": "切換快速預覽中的圖片滑塊",
  "toggle_inspector": "切換檢查器",
  "toggle_job_manager": "切換工作管理器",
  "toggle_metadata": "切換元數據",
  "toggle_path_bar": "切換顯示路徑列",
  "toggle_quick_preview": "切換快速預覽",
  "toggle_sidebar": "切換側邊欄",
  "tools": "工具",
  "total_bytes_capacity": "總容量",
  "total_bytes_capacity_description": "連接到庫的所有節點的總容量。 在 Alpha 期間可能會顯示不正確的值。",
  "total_bytes_free": "可用空間",
  "total_bytes_free_description": "連接到庫的所有節點上的可用空間。",
  "total_bytes_used": "總使用空間",
  "total_bytes_used_description": "連接到庫的所有節點上使用的總空間。",
  "trash": "垃圾",
  "type": "類型",
  "ui_animations": "UI動畫",
  "ui_animations_description": "對話框和其它UI元素在打開和關閉時會有動畫效果。",
  "unknown": "Unknown",
  "unnamed_location": "未命名位置",
  "update": "更新",
  "update_downloaded": "更新已下載。重新啟動 Spacedrive 進行安裝",
  "updated_successfully": "成功更新，您目前使用的是版本 {{version}}",
  "uploaded_file": "Uploaded file!",
  "usage": "使用情況",
  "usage_description": "您的圖書館使用情況和硬體資訊。",
  "vaccum": "真空",
  "vaccum_library": "真空庫",
  "vaccum_library_description": "重新打包資料庫以釋放不必要的空間。",
  "value": "值",
  "version": "版本 {{version}}",
  "video": "Video",
  "video_preview_not_supported": "不支援視頻預覽。",
  "view_changes": "檢視變更",
  "want_to_do_this_later": "想要稍後進行這操作嗎？",
  "web_page_archive": "Web Page Archive",
  "website": "網站",
  "widget": "Widget",
  "with_descendants": "與後代",
  "your_account": "您的帳戶",
  "your_account_description": "Spacedrive帳戶和資訊。",
  "your_local_network": "您的本地網路",
  "your_privacy": "您的隱私",
  "zoom_in": "放大",
  "zoom_out": "縮小"
}<|MERGE_RESOLUTION|>--- conflicted
+++ resolved
@@ -127,19 +127,6 @@
   "debug_mode": "除錯模式",
   "debug_mode_description": "在應用程序中啟用額外的除錯功能。",
   "default": "默認",
-<<<<<<< HEAD
-=======
-  "descending": "降序",
-  "duration": "Duration",
-  "random": "隨機的",
-  "ipv4_listeners_error": "Error creating the IPv4 listeners. Please check your firewall settings!",
-  "ipv4_ipv6_listeners_error": "Error creating the IPv4 and IPv6 listeners. Please check your firewall settings!",
-  "ipv6": "IPv6網路",
-  "ipv6_description": "允許使用 IPv6 網路進行點對點通訊",
-  "ipv6_listeners_error": "Error creating the IPv6 listeners. Please check your firewall settings!",
-  "is": "伊斯蘭國",
-  "is_not": "不是",
->>>>>>> 69412acc
   "default_settings": "預設設定",
   "delete": "刪除",
   "delete_dialog_title": "刪除 {{prefix}} {{type}}",
