// import types from '../../constants/file-types.json';
import { Tooltip } from '../tooltip/Tooltip';
import FileThumb from './FileThumb';
import { Divider } from './inspector/Divider';
import FavoriteButton from './inspector/FavoriteButton';
import { MetaItem } from './inspector/MetaItem';
import Note from './inspector/Note';
import { isObject } from './utils';
import { ShareIcon } from '@heroicons/react/24/solid';
import { useLibraryQuery } from '@sd/client';
import { ExplorerContext, ExplorerItem } from '@sd/client';
import { Button } from '@sd/ui';
import { useQuery } from '@tanstack/react-query';
import clsx from 'clsx';
import dayjs from 'dayjs';
import { Link } from 'phosphor-react';
import { useEffect, useState } from 'react';

interface Props {
	context?: ExplorerContext;
	data?: ExplorerItem;
}

export const Inspector = (props: Props) => {
	const { data: types } = useQuery(
		['_file-types'],
		() => import('../../constants/file-types.json')
	);

	const is_dir = props.data?.type === 'Path' ? props.data.is_dir : false;

	const objectData = props.data ? (isObject(props.data) ? props.data : props.data.object) : null;

	// this prevents the inspector from fetching data when the user is navigating quickly
	const [readyToFetch, setReadyToFetch] = useState(false);
	useEffect(() => {
		const timeout = setTimeout(() => {
			setReadyToFetch(true);
		}, 350);
		return () => clearTimeout(timeout);
	}, [props.data?.id]);

	// this is causing LAG
	const tags = useLibraryQuery(['tags.getForObject', objectData?.id || -1], {
		enabled: readyToFetch
	});

	return (
<<<<<<< HEAD
		<div className="p-2 pr-1 overflow-x-hidden custom-scroll inspector-scroll pb-[55px]">
			{!!props.data && (
				<>
					<div className="flex bg-black items-center justify-center w-full h-64 mb-[10px] overflow-hidden rounded-lg ">
						<FileThumb
							iconClassNames="!my-10"
							size={230}
							className="!m-0 flex flex-shrink flex-grow-0"
							data={props.data}
						/>
					</div>
					<div className="flex flex-col w-full pt-0.5 pb-4 overflow-hidden bg-white rounded-lg shadow select-text dark:shadow-gray-700 dark:bg-gray-550 dark:bg-opacity-40">
						<h3 className="pt-3 pl-3 text-base font-bold">
							{props.data?.name}
							{props.data?.extension && `.${props.data.extension}`}
						</h3>
						{objectData && (
							<div className="flex flex-row m-3 space-x-2">
								<Tooltip label="Favorite">
									<FavoriteButton data={objectData} />
								</Tooltip>
								<Tooltip label="Share">
									<Button size="sm" noPadding>
										<ShareIcon className="w-[18px] h-[18px]" />
									</Button>
								</Tooltip>
								<Tooltip label="Link">
									<Button size="sm" noPadding>
										<Link className="w-[18px] h-[18px]" />
									</Button>
								</Tooltip>
							</div>
						)}
						{!!tags?.data?.length && (
							<>
								<Divider />
								<MetaItem
									// title="Tags"
									value={
										<div className="flex flex-wrap mt-1.5 gap-1.5">
											{tags?.data?.map((tag) => (
												<div
													// onClick={() => setSelectedTag(tag.id === selectedTag ? null : tag.id)}
													key={tag.id}
													className={clsx(
														'flex items-center rounded px-1.5 py-0.5'
														// selectedTag === tag.id && 'ring'
													)}
													style={{ backgroundColor: tag.color + 'CC' }}
												>
													<span className="text-xs text-white drop-shadow-md">{tag.name}</span>
												</div>
											))}
										</div>
									}
								/>
							</>
						)}
						{props.context?.type == 'Location' && props.data?.type === 'Path' && (
							<>
								<Divider />
								<MetaItem
									title="URI"
									value={`${props.context.local_path}/${props.data.materialized_path}`}
								/>
							</>
						)}
						<Divider />
						<MetaItem
							title="Date Created"
							value={dayjs(props.data?.date_created).format('MMMM Do YYYY, h:mm:ss a')}
						/>
						<Divider />
						<MetaItem
							title="Date Indexed"
							value={dayjs(props.data?.date_indexed).format('MMMM Do YYYY, h:mm:ss a')}
						/>
						{!is_dir && (
							<>
								<Divider />
								<div className="flex flex-row items-center px-3 py-2 meta-item">
									{props.data?.extension && (
										<span className="inline px-1 mr-1 text-xs font-bold uppercase bg-gray-500 rounded-md text-gray-150">
											{props.data?.extension}
										</span>
									)}
									<p className="text-xs text-gray-600 break-all truncate dark:text-gray-300">
										{props.data?.extension
											? //@ts-ignore
											  types[props.data.extension.toUpperCase()]?.descriptions.join(' / ')
											: 'Unknown'}
									</p>
=======
		<div className="p-2 pt-0.5 max-h-screen custom-scroll inspector-scroll pr-1 m-1 overflow-x-hidden">
			<div className="">
				{!!props.data && (
					<>
						<div className="flex items-center justify-center w-full py-4 overflow-hidden rounded-md">
							<FileThumb
								iconClassNames="!my-10"
								size={230}
								className="!m-0 flex flex-shrink flex-grow-0"
								data={props.data}
							/>
						</div>
						<div className="flex flex-col w-full pt-0.5 pb-4 overflow-hidden  select-text">
							<h3 className="flex mt-3 ml-3 text-base font-bold">
								{props.data?.name}
								{props.data?.extension && `.${props.data.extension}`}
							</h3>
							{objectData && (
								<div className="flex flex-row m-3 space-x-2">
									<Tooltip label="Favorite">
										<FavoriteButton data={objectData} />
									</Tooltip>
									<Tooltip label="Share">
										<Button size="sm" noPadding>
											<ShareIcon className="w-[18px] h-[18px]" />
										</Button>
									</Tooltip>
									<Tooltip label="Link">
										<Button size="sm" noPadding>
											<Link className="w-[18px] h-[18px]" />
										</Button>
									</Tooltip>
>>>>>>> 5ab432ae
								</div>
								{objectData && (
									<>
										<Note data={objectData} />
										<Divider />
										{objectData.cas_id && (
											<MetaItem title="Unique Content ID" value={objectData.cas_id} />
										)}
									</>
								)}
							</>
						)}
					</div>
				</>
			)}
		</div>
	);
};<|MERGE_RESOLUTION|>--- conflicted
+++ resolved
@@ -46,7 +46,6 @@
 	});
 
 	return (
-<<<<<<< HEAD
 		<div className="p-2 pr-1 overflow-x-hidden custom-scroll inspector-scroll pb-[55px]">
 			{!!props.data && (
 				<>
@@ -80,7 +79,7 @@
 								</Tooltip>
 							</div>
 						)}
-						{!!tags?.data?.length && (
+						{tags?.data && tags.data.length > 0 && (
 							<>
 								<Divider />
 								<MetaItem
@@ -139,40 +138,6 @@
 											  types[props.data.extension.toUpperCase()]?.descriptions.join(' / ')
 											: 'Unknown'}
 									</p>
-=======
-		<div className="p-2 pt-0.5 max-h-screen custom-scroll inspector-scroll pr-1 m-1 overflow-x-hidden">
-			<div className="">
-				{!!props.data && (
-					<>
-						<div className="flex items-center justify-center w-full py-4 overflow-hidden rounded-md">
-							<FileThumb
-								iconClassNames="!my-10"
-								size={230}
-								className="!m-0 flex flex-shrink flex-grow-0"
-								data={props.data}
-							/>
-						</div>
-						<div className="flex flex-col w-full pt-0.5 pb-4 overflow-hidden  select-text">
-							<h3 className="flex mt-3 ml-3 text-base font-bold">
-								{props.data?.name}
-								{props.data?.extension && `.${props.data.extension}`}
-							</h3>
-							{objectData && (
-								<div className="flex flex-row m-3 space-x-2">
-									<Tooltip label="Favorite">
-										<FavoriteButton data={objectData} />
-									</Tooltip>
-									<Tooltip label="Share">
-										<Button size="sm" noPadding>
-											<ShareIcon className="w-[18px] h-[18px]" />
-										</Button>
-									</Tooltip>
-									<Tooltip label="Link">
-										<Button size="sm" noPadding>
-											<Link className="w-[18px] h-[18px]" />
-										</Button>
-									</Tooltip>
->>>>>>> 5ab432ae
 								</div>
 								{objectData && (
 									<>
